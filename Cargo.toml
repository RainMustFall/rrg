[package]
name = "rrg"
description = "Rust rewrite of GRR."
version = "0.1.0"
authors = ["Łukasz Hanuszczak <hanuszczak@google.com>"]
edition = "2018"

[dependencies]
ioctls = {version = "0.5.1"}
fleetspeak = { version = "0.1.2" }
humantime = { version = "2.0.0" }
log = { version = "0.4.8" }
netstat2 = { version = "0.8.1" }
prost = { version = "0.6.1" }
prost-types = { version = "0.6.1" }
rrg-proto = { path = "proto/" }
simplelog = { version = "0.7.6" }
structopt = { version = "0.3.12" }
<<<<<<< HEAD
netstat2 = { version = "0.8.1" }
sysinfo = { version = "0.14.1" }
xattr = { version = "0.2.2" }
tempfile = { version = "3.1.0" }
=======
sha2 = { version = "0.8.1" }
flate2 = { version = "1.0.14" }
byteorder = { version = "1.3.4" }
sysinfo = { version = "0.14.1" }
chrono = { version = "0.4.11" }
cfg-if = { version = "0.1.10" }

[dev-dependencies]
rand = { version = "0.7.3" }
tempfile = { version = "3.1.0" }
diff = { version = "0.1.12" }

[target.'cfg(target_family = "unix")'.dependencies]
pnet = { version = "0.26.0" }

[target.'cfg(target_os = "linux")'.dependencies]
proc-mounts = { version = "0.2.4" }
ioctls = { version = "0.5.1" }

[target.'cfg(target_os = "windows")'.dependencies]
winreg = { version = "0.7.0" }

[target.'cfg(target_os = "linux")'.dev-dependencies]
fuse = { version = "0.3.1" }
users = { version = "0.10.0" }
>>>>>>> 394b8d1c
<|MERGE_RESOLUTION|>--- conflicted
+++ resolved
@@ -6,7 +6,6 @@
 edition = "2018"
 
 [dependencies]
-ioctls = {version = "0.5.1"}
 fleetspeak = { version = "0.1.2" }
 humantime = { version = "2.0.0" }
 log = { version = "0.4.8" }
@@ -16,12 +15,6 @@
 rrg-proto = { path = "proto/" }
 simplelog = { version = "0.7.6" }
 structopt = { version = "0.3.12" }
-<<<<<<< HEAD
-netstat2 = { version = "0.8.1" }
-sysinfo = { version = "0.14.1" }
-xattr = { version = "0.2.2" }
-tempfile = { version = "3.1.0" }
-=======
 sha2 = { version = "0.8.1" }
 flate2 = { version = "1.0.14" }
 byteorder = { version = "1.3.4" }
@@ -36,6 +29,7 @@
 
 [target.'cfg(target_family = "unix")'.dependencies]
 pnet = { version = "0.26.0" }
+xattr = { version = "0.2.2" }
 
 [target.'cfg(target_os = "linux")'.dependencies]
 proc-mounts = { version = "0.2.4" }
@@ -46,5 +40,4 @@
 
 [target.'cfg(target_os = "linux")'.dev-dependencies]
 fuse = { version = "0.3.1" }
-users = { version = "0.10.0" }
->>>>>>> 394b8d1c
+users = { version = "0.10.0" }